--- conflicted
+++ resolved
@@ -129,10 +129,6 @@
   _u_id_subclass: usize,
   dw_ref_data: usize,
 ) -> LRESULT {
-<<<<<<< HEAD
-  let SubclassWindowData { window, callback }: &mut SubclassWindowData =
-    unsafe { std::mem::transmute(dw_ref_data) };
-=======
   let SubclassWindowData {
     window,
     command_queue,
@@ -140,7 +136,6 @@
     next_frame,
     next_message,
   }: &mut SubclassWindowData = unsafe { std::mem::transmute(dw_ref_data) };
->>>>>>> b22b7144
 
   // ignore certain messages
   match msg {
