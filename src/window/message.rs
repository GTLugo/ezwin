use windows::Win32::{
  Foundation::{HWND, LPARAM, WPARAM},
  System::SystemServices::{
    MK_LBUTTON,
    MK_MBUTTON,
    MK_RBUTTON,
    MK_XBUTTON1,
    MK_XBUTTON2,
    MODIFIERKEYS_FLAGS,
  },
  UI::{
    Input::KeyboardAndMouse::{MapVirtualKeyW, MAPVK_VSC_TO_VK_EX, VIRTUAL_KEY},
    WindowsAndMessaging,
  },
};

use super::{input::mouse::Mouse, settings::Size};
use crate::{
  hi_word,
  lo_byte,
  lo_word,
  signed_hi_word,
  signed_lo_word,
  window::input::{
    key::Key,
    state::{ButtonState, KeyState},
  },
};

#[derive(Debug, Default, PartialEq, Clone)]
pub enum Message {
  #[default]
  None,
  Window(WindowMessage),
  Unidentified {
    hwnd: isize,
    message: u32,
    wparam: usize,
    lparam: isize,
  },
}

#[derive(Debug, PartialEq, Clone)]
pub enum WindowMessage {
  CloseRequested,
  Closing,
  Closed,
  Quit,
  Draw,
  Key {
    key: Key,
    state: KeyState,
    scan_code: u16,
    is_extended_key: bool,
  },
  MouseButton {
    button: Mouse,
    state: ButtonState,
    x: i16,
    y: i16,
    is_double_click: bool,
  },
  Cursor {
    x: i16,
    y: i16,
  },
  Scroll {
    x: f32,
    y: f32,
  },
  Resized(Size),
  Moved,
}

impl Message {
  pub fn take(&mut self) -> Message {
    std::mem::take(self)
  }

  pub fn replace(&mut self, message: Message) -> Message {
    std::mem::replace(self, message)
  }

  pub fn new(h_wnd: HWND, message: u32, w_param: WPARAM, l_param: LPARAM) -> Self {
    match message {
      WindowsAndMessaging::WM_CLOSE => Message::Window(WindowMessage::CloseRequested),
      WindowsAndMessaging::WM_DESTROY => Message::Window(WindowMessage::Closing),
      WindowsAndMessaging::WM_NCDESTROY => Message::Window(WindowMessage::Closed),
      WindowsAndMessaging::WM_PAINT => Message::Window(WindowMessage::Draw),
      WindowsAndMessaging::WM_SIZE => {
        let width = lo_word(l_param.0 as u32) as i32;
        let height = hi_word(l_param.0 as u32) as i32;

        Message::Window(WindowMessage::Resized(Size { width, height }))
      }
      WindowsAndMessaging::WM_WINDOWPOSCHANGED => Message::Window(WindowMessage::Moved),
      msg
        if (WindowsAndMessaging::WM_KEYFIRST..=WindowsAndMessaging::WM_KEYLAST)
          .contains(&msg) =>
      {
        Self::new_keyboard_message(l_param)
      }
      WindowsAndMessaging::WM_LBUTTONDBLCLK
      | WindowsAndMessaging::WM_RBUTTONDBLCLK
      | WindowsAndMessaging::WM_MBUTTONDBLCLK
      | WindowsAndMessaging::WM_XBUTTONDBLCLK
      | WindowsAndMessaging::WM_LBUTTONDOWN
      | WindowsAndMessaging::WM_RBUTTONDOWN
      | WindowsAndMessaging::WM_MBUTTONDOWN
      | WindowsAndMessaging::WM_XBUTTONDOWN
      | WindowsAndMessaging::WM_LBUTTONUP
      | WindowsAndMessaging::WM_RBUTTONUP
      | WindowsAndMessaging::WM_MBUTTONUP
      | WindowsAndMessaging::WM_XBUTTONUP => {
        Self::new_mouse_button_message(message, w_param, l_param)
      }
      WindowsAndMessaging::WM_MOUSEMOVE => {
        let (x, y) = (signed_lo_word(l_param.0 as i32), signed_hi_word(l_param.0 as i32));
        Message::Window(WindowMessage::Cursor { x, y })
      }
      WindowsAndMessaging::WM_MOUSEWHEEL => {
        let delta = signed_hi_word(w_param.0 as i32) as f32
          / WindowsAndMessaging::WHEEL_DELTA as f32;
        Message::Window(WindowMessage::Scroll { x: 0.0, y: delta })
      }
      WindowsAndMessaging::WM_MOUSEHWHEEL => {
        let delta = signed_hi_word(w_param.0 as i32) as f32
          / WindowsAndMessaging::WHEEL_DELTA as f32;
        Message::Window(WindowMessage::Scroll { x: delta, y: 0.0 })
      }
<<<<<<< HEAD
      WindowsAndMessaging::WM_SETTEXT => Message::Ignored,
=======
>>>>>>> b22b7144
      _ => Message::Unidentified {
        hwnd: h_wnd.0,
        message,
        wparam: w_param.0,
        lparam: l_param.0,
      },
    }
  }

  fn new_keyboard_message(l_param: LPARAM) -> Message {
    let flags = hi_word(unsafe { std::mem::transmute::<i32, u32>(l_param.0 as i32) });

    let is_extended_key = (flags & WindowsAndMessaging::KF_EXTENDED as u16)
      == WindowsAndMessaging::KF_EXTENDED as u16;

    let mut scan_code = lo_byte(flags) as u16;

    let key_code: Key = {
      let extended_scan_code = u16::from_le_bytes([scan_code as u8, 0xE0]);
      let extended_virtual_keycode = VIRTUAL_KEY(lo_word(unsafe {
        MapVirtualKeyW(extended_scan_code as u32, MAPVK_VSC_TO_VK_EX)
      }));

      let virtual_keycode =
        if extended_virtual_keycode != VIRTUAL_KEY(0) && is_extended_key {
          scan_code = extended_scan_code;
          extended_virtual_keycode
        } else {
          VIRTUAL_KEY(lo_word(unsafe {
            MapVirtualKeyW(scan_code as u32, MAPVK_VSC_TO_VK_EX)
          }))
        };

      virtual_keycode.into()
    };

    let state = {
      let was_key_down = (flags & WindowsAndMessaging::KF_REPEAT as u16)
        == WindowsAndMessaging::KF_REPEAT as u16;
      let repeat_count = lo_word(l_param.0 as u32);
      let is_key_up =
        (flags & WindowsAndMessaging::KF_UP as u16) == WindowsAndMessaging::KF_UP as u16;

      if is_key_up {
        KeyState::Released
      } else if was_key_down {
        KeyState::Held(repeat_count)
      } else {
        KeyState::Pressed
      }
    };

    Message::Window(WindowMessage::Key {
      key: key_code,
      state,
      scan_code,
      is_extended_key,
    })
  }

  fn new_mouse_button_message(message: u32, w_param: WPARAM, l_param: LPARAM) -> Message {
    let flags = w_param.0 as u32;

    let mouse_code: Mouse = {
      match message {
        WindowsAndMessaging::WM_LBUTTONDBLCLK
        | WindowsAndMessaging::WM_LBUTTONDOWN
        | WindowsAndMessaging::WM_LBUTTONUP => Mouse::Left,
        WindowsAndMessaging::WM_MBUTTONDBLCLK
        | WindowsAndMessaging::WM_MBUTTONDOWN
        | WindowsAndMessaging::WM_MBUTTONUP => Mouse::Middle,
        WindowsAndMessaging::WM_RBUTTONDBLCLK
        | WindowsAndMessaging::WM_RBUTTONDOWN
        | WindowsAndMessaging::WM_RBUTTONUP => Mouse::Right,
        WindowsAndMessaging::WM_XBUTTONDBLCLK
        | WindowsAndMessaging::WM_XBUTTONDOWN
        | WindowsAndMessaging::WM_XBUTTONUP => {
          let hi_flags = hi_word(flags);
          if (hi_flags & WindowsAndMessaging::XBUTTON1) == WindowsAndMessaging::XBUTTON1 {
            Mouse::Back
          } else {
            Mouse::Forward
          }
        }
        _ => Mouse::Unknown,
      }
    };

    let is_double_click = matches!(
      message,
      WindowsAndMessaging::WM_LBUTTONDBLCLK
        | WindowsAndMessaging::WM_MBUTTONDBLCLK
        | WindowsAndMessaging::WM_RBUTTONDBLCLK
        | WindowsAndMessaging::WM_XBUTTONDBLCLK
    );

    let state = {
      let mod_flags = MODIFIERKEYS_FLAGS(flags);
      let is_l_down = (mod_flags & MK_LBUTTON) == MK_LBUTTON;
      let is_m_down = (mod_flags & MK_MBUTTON) == MK_MBUTTON;
      let is_r_down = (mod_flags & MK_RBUTTON) == MK_RBUTTON;
      let is_x1_down = (mod_flags & MK_XBUTTON1) == MK_XBUTTON1;
      let is_x2_down = (mod_flags & MK_XBUTTON2) == MK_XBUTTON2;

      let is_down = match message {
        WindowsAndMessaging::WM_LBUTTONDBLCLK | WindowsAndMessaging::WM_LBUTTONDOWN
          if is_l_down =>
        {
          true
        }
        WindowsAndMessaging::WM_MBUTTONDBLCLK | WindowsAndMessaging::WM_MBUTTONDOWN
          if is_m_down =>
        {
          true
        }
        WindowsAndMessaging::WM_RBUTTONDBLCLK | WindowsAndMessaging::WM_RBUTTONDOWN
          if is_r_down =>
        {
          true
        }
        WindowsAndMessaging::WM_XBUTTONDBLCLK | WindowsAndMessaging::WM_XBUTTONDOWN
          if is_x1_down || is_x2_down =>
        {
          true
        }
        _ => false,
      };

      if is_down {
        ButtonState::Pressed
      } else {
        ButtonState::Released
      }
    };

    let (x, y) = (signed_lo_word(l_param.0 as i32), signed_hi_word(l_param.0 as i32));

    Message::Window(WindowMessage::MouseButton {
      button: mouse_code,
      state,
      x,
      y,
      is_double_click,
    })
  }
}<|MERGE_RESOLUTION|>--- conflicted
+++ resolved
@@ -128,10 +128,6 @@
           / WindowsAndMessaging::WHEEL_DELTA as f32;
         Message::Window(WindowMessage::Scroll { x: delta, y: 0.0 })
       }
-<<<<<<< HEAD
-      WindowsAndMessaging::WM_SETTEXT => Message::Ignored,
-=======
->>>>>>> b22b7144
       _ => Message::Unidentified {
         hwnd: h_wnd.0,
         message,
