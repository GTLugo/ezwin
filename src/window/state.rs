--- conflicted
+++ resolved
@@ -5,7 +5,7 @@
 
 use windows::core::HSTRING;
 
-use super::stage::Stage;
+use super::{message::Message, stage::Stage};
 use crate::{
   debug::WindowResult,
   window::{
@@ -25,11 +25,8 @@
   pub close_on_x: bool,
   pub stage: Stage,
   pub input: Input,
-<<<<<<< HEAD
-=======
   pub requested_redraw: bool,
   pub new_message: Arc<(Mutex<bool>, Condvar)>,
   pub next_frame: Arc<(Mutex<bool>, Condvar)>,
   pub next_message: Arc<Mutex<Message>>,
->>>>>>> b22b7144
 }