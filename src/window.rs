use std::sync::Arc;

#[cfg(all(feature = "rwh_05", not(feature = "rwh_06")))]
use rwh_05::{
  HasRawDisplayHandle,
  HasRawWindowHandle,
  RawDisplayHandle,
  RawWindowHandle,
  Win32WindowHandle,
  WindowsDisplayHandle,
};
#[cfg(all(feature = "rwh_06", not(feature = "rwh_05")))]
use rwh_06::{
  DisplayHandle,
  HandleError,
  HasDisplayHandle,
  HasWindowHandle,
  RawDisplayHandle,
  RawWindowHandle,
  Win32WindowHandle,
  WindowHandle,
  WindowsDisplayHandle,
};
use tracing::*;
use windows::{
  core::{HSTRING, PCWSTR},
  Win32::{
    Foundation::*,
    Graphics::{
      Dwm::{DwmSetWindowAttribute, DWMWA_USE_IMMERSIVE_DARK_MODE},
      Gdi::{RedrawWindow, RDW_INTERNALPAINT},
    },
    System::LibraryLoader::GetModuleHandleW,
    UI::{
      Shell::SetWindowSubclass,
      WindowsAndMessaging::{self, *},
    },
  },
};

use self::{callback::WindowProcedure, stage::Stage};
use crate::{
  debug::{error::WindowError, WindowResult},
  handle::Handle,
  prelude::{ButtonState, Key, KeyState, Mouse},
  window::{
    input::Input,
    message::Message,
    procedure::SubclassWindowData,
    settings::{ColorMode, Flow, Size, Visibility, WindowSettings},
    state::InternalState,
  },
};

pub mod builder;

pub mod callback;
pub mod input;
pub mod message;
#[cfg(feature = "opengl")]
mod opengl;
pub mod procedure;
pub mod settings;
pub mod stage;
pub mod state;

#[allow(unused)]
pub struct Runner(Arc<Window>);

impl Runner {
  pub fn run(self) {
    if self.0.state.get().stage == Stage::Ready {
      // prevent re-entry
      {
        self.0.state.get_mut().stage = Stage::Looping;
      }

      while Window::message_pump(&self.0) {}

      self.0.state.get_mut().stage = Stage::Destroyed;
    } else {
      panic!("Do not call run within callback")
    }
  }
}

#[allow(unused)]
pub struct Window {
  hinstance: HINSTANCE,
  hwnd: HWND,
  state: Handle<InternalState>,
}

impl Window {
  pub const MSG_EMPTY: u32 = WM_USER + 10;
  pub const MSG_STAGE_EXIT_LOOP: u32 = WM_USER + 11;
  pub const WINDOW_SUBCLASS_ID: usize = 0;
<<<<<<< HEAD
  pub const WINDOW_THREAD_ID: &'static str = "window";

  pub fn new(settings: WindowSettings) -> Result<Self, WindowError> {
    let (sender, receiver) = crossbeam::channel::unbounded();

    let window_thread = Some(Self::window_loop(settings.clone(), sender)?);

    // block until first message sent (which will be the window opening)
    if let Message::Window(WindowMessage::Ready { hwnd, hinstance }) = receiver.recv()? {
      let input = Input::new();

      let state = Handle::new(WindowState {
        title: settings.title,
        subtitle: String::new(),
        // size: settings.size,
        // inner_size,
=======

  pub fn build<WP: WindowProcedure + 'static>(
    settings: WindowSettings,
  ) -> Result<Runner, WindowError> {
    HWND::default();
    let hinstance: HINSTANCE = unsafe { GetModuleHandleW(None)? }.into();
    let hwnd = Self::create_hwnd(settings.clone())?.0;

    let input = Input::new();

    let window = Arc::new(Window {
      hinstance,
      hwnd,
      state: Handle::new(InternalState {
        title: settings.title.into(),
        subtitle: HSTRING::new(),
>>>>>>> 0d1fb00b
        color_mode: settings.color_mode,
        visibility: settings.visibility,
        flow: settings.flow,
        close_on_x: settings.close_on_x,
        stage: Stage::Ready,
        input,
        message: Some(Message::None),
      }),
    });

    let window_data_ptr = Box::into_raw(Box::new(SubclassWindowData {
      window: window.clone(),
      callback: Box::new(WP::new(&window)),
    }));

    unsafe {
      SetWindowSubclass(
        hwnd,
        Some(procedure::subclass_proc),
        Window::WINDOW_SUBCLASS_ID,
        window_data_ptr as usize,
      );
    }

    let color_mode = window.state.get().color_mode;
    window.set_color_mode(color_mode);
    let visibility = window.state.get().visibility;
    window.set_visibility(visibility);

    Ok(Runner(window))
  }

  fn create_hwnd(settings: WindowSettings) -> WindowResult<(HWND, WNDCLASSEXW)> {
    let hinstance: HINSTANCE = unsafe { GetModuleHandleW(None)? }.into();
    debug_assert_ne!(hinstance.0, 0);
    let title = HSTRING::from(settings.title);
    let window_class = title.clone();

    let wc = WNDCLASSEXW {
      cbSize: std::mem::size_of::<WNDCLASSEXW>() as u32,
      style: WindowsAndMessaging::CS_VREDRAW
        | WindowsAndMessaging::CS_HREDRAW
        | WindowsAndMessaging::CS_DBLCLKS
        | WindowsAndMessaging::CS_OWNDC,
      cbWndExtra: std::mem::size_of::<WNDCLASSEXW>() as i32,
      lpfnWndProc: Some(procedure::wnd_proc),
      hInstance: hinstance,
      hCursor: unsafe { LoadCursorW(None, IDC_ARROW)? },
      lpszClassName: PCWSTR(window_class.as_ptr()),
      ..Default::default()
    };

    {
      let atom = unsafe { RegisterClassExW(&wc) };
      debug_assert_ne!(atom, 0);
    }

    let hwnd = unsafe {
      CreateWindowExW(
        WINDOW_EX_STYLE::default(),
        &window_class,
        &title,
        WindowsAndMessaging::WS_OVERLAPPEDWINDOW
          | WindowsAndMessaging::WS_CLIPCHILDREN
          | WindowsAndMessaging::WS_CLIPSIBLINGS,
        WindowsAndMessaging::CW_USEDEFAULT,
        WindowsAndMessaging::CW_USEDEFAULT,
        settings.size.width,
        settings.size.height,
        None,
        None,
        hinstance,
        None,
      )
    };

    if hwnd.0 == 0 {
      Err(WindowError::Win32Error(windows::core::Error::from_win32()))
    } else {
      Ok((hwnd, wc))
    }
  }

  fn message_pump(&self) -> bool {
    let mut msg = MSG::default();
    if self.flow() == Flow::Poll {
      self.poll(&mut msg)
    } else {
      Self::wait(&mut msg)
    }
  }

  fn poll(&self, msg: &mut MSG) -> bool {
    let has_message =
      unsafe { PeekMessageW(msg, None, 0, 0, WindowsAndMessaging::PM_REMOVE) }.as_bool();
    if has_message {
      unsafe {
        TranslateMessage(msg);
        DispatchMessageW(msg);
      }
    } else {
      let _ = unsafe { PostMessageW(self.hwnd, Window::MSG_EMPTY, WPARAM(0), LPARAM(0)) };
    }

    msg.message != WindowsAndMessaging::WM_QUIT
  }

  fn wait(msg: &mut MSG) -> bool {
    let keeping_going = unsafe { GetMessageW(msg, None, 0, 0) }.as_bool();
    if keeping_going {
      unsafe {
        TranslateMessage(msg);
        DispatchMessageW(msg);
      }
    }
    keeping_going
  }

  pub fn visibility(&self) -> Visibility {
    self.state.get().visibility
  }

  pub fn set_visibility(&self, visibility: Visibility) {
    self.state.get_mut().visibility = visibility;
    unsafe {
      ShowWindow(self.hwnd, match visibility {
        Visibility::Shown => SW_SHOW,
        Visibility::Hidden => SW_HIDE,
      });
    }
  }

  pub fn color_mode(&self) -> ColorMode {
    self.state.get().color_mode
  }

  pub fn set_color_mode(&self, color_mode: ColorMode) {
    self.state.get_mut().color_mode = color_mode;
    let dark_mode = BOOL::from(color_mode == ColorMode::Dark);
    if let Err(error) = unsafe {
      DwmSetWindowAttribute(
        self.hwnd,
        DWMWA_USE_IMMERSIVE_DARK_MODE,
        std::ptr::addr_of!(dark_mode) as *const std::ffi::c_void,
        std::mem::size_of::<BOOL>() as u32,
      )
    } {
      error!("{error}");
    };
  }

  pub fn request_redraw(&self) {
    unsafe {
      RedrawWindow(self.hwnd, None, None, RDW_INTERNALPAINT);
    }
  }

  pub fn flow(&self) -> Flow {
    self.state.get().flow
  }

  pub fn title(&self) -> String {
    self.state.get().title.to_string()
  }

  pub fn subtitle(&self) -> String {
    self.state.get().subtitle.to_string()
  }

  pub fn set_title(&self, title: impl AsRef<str>) {
    self.state.get_mut().title = title.as_ref().into();
    let title = HSTRING::from(format!("{}{}", title.as_ref(), self.state.get().subtitle));
    unsafe {
      let _ = SetWindowTextW(self.hwnd, &title);
    }
  }

  pub fn set_subtitle(&self, subtitle: impl AsRef<str>) {
    self.state.get_mut().subtitle = subtitle.as_ref().into();
    let title = HSTRING::from(format!("{}{}", self.state.get().title, subtitle.as_ref()));
    unsafe {
      let _ = SetWindowTextW(self.hwnd, &title);
    }
  }

  pub fn size(&self) -> Size {
    let mut window_rect = RECT::default();
    let _ = unsafe { GetWindowRect(self.hwnd, std::ptr::addr_of_mut!(window_rect)) };
    Size {
      width: window_rect.right - window_rect.left,
      height: window_rect.bottom - window_rect.top,
    }
  }

  pub fn inner_size(&self) -> Size {
    let mut client_rect = RECT::default();
    let _ = unsafe { GetClientRect(self.hwnd, std::ptr::addr_of_mut!(client_rect)) };
    Size {
      width: client_rect.right - client_rect.left,
      height: client_rect.bottom - client_rect.top,
    }
  }

  // KEYBOARD

  pub fn key(&self, keycode: Key) -> KeyState {
    self.state.get().input.key(keycode)
  }

  // MOUSE

  pub fn mouse(&self, button: Mouse) -> ButtonState {
    self.state.get().input.mouse(button)
  }

  // MODS

  pub fn shift(&self) -> ButtonState {
    self.state.get().input.shift()
  }

  pub fn ctrl(&self) -> ButtonState {
    self.state.get().input.ctrl()
  }

  pub fn alt(&self) -> ButtonState {
    self.state.get().input.alt()
  }

  pub fn win(&self) -> ButtonState {
    self.state.get().input.win()
  }

  pub fn is_closing(&self) -> bool {
    matches!(self.state.get().stage, Stage::Closing | Stage::Destroyed)
  }

  pub fn close(&self) {
    self.state.get_mut().stage = Stage::Closing;

    unsafe { DestroyWindow(self.hwnd) }.expect("failed to destroy window");
  }

  #[cfg(all(feature = "rwh_06", not(feature = "rwh_05")))]
  pub fn raw_window_handle(&self) -> RawWindowHandle {
    let mut handle = Win32WindowHandle::new(
      std::num::NonZeroIsize::new(self.hwnd.0).expect("window handle should not be zero"),
    );
    let hinstance = std::num::NonZeroIsize::new(self.hinstance.0)
      .expect("instance handle should not be zero");
    handle.hinstance = Some(hinstance);
    RawWindowHandle::from(handle)
  }

  #[cfg(all(feature = "rwh_06", not(feature = "rwh_05")))]
  pub fn raw_display_handle(&self) -> RawDisplayHandle {
    let handle = WindowsDisplayHandle::new();
    RawDisplayHandle::from(handle)
  }
}

#[cfg(all(feature = "rwh_06", not(feature = "rwh_05")))]
impl Window {
  fn raw_window_handle(&self) -> RawWindowHandle {
    let mut handle = Win32WindowHandle::new(
      std::num::NonZeroIsize::new(self.hwnd).expect("window handle should not be zero"),
    );
    let hinstance = std::num::NonZeroIsize::new(self.hinstance)
      .expect("instance handle should not be zero");
    handle.hinstance = Some(hinstance);
    RawWindowHandle::from(handle)
  }
}

#[cfg(all(feature = "rwh_06", not(feature = "rwh_05")))]
impl HasWindowHandle for Window {
  fn window_handle(&self) -> Result<WindowHandle<'_>, HandleError> {
    Ok(unsafe { WindowHandle::borrow_raw(self.raw_window_handle()) })
  }
}

#[cfg(all(feature = "rwh_05", not(feature = "rwh_06")))]
unsafe impl HasRawWindowHandle for Window {
  fn raw_window_handle(&self) -> RawWindowHandle {
    let mut handle = Win32WindowHandle::empty();
    handle.hwnd = self.hwnd.0 as *mut std::ffi::c_void;
    handle.hinstance = self.hinstance.0 as *mut std::ffi::c_void;
    RawWindowHandle::Win32(handle)
  }
}

#[cfg(all(feature = "rwh_06", not(feature = "rwh_05")))]
impl Window {
  fn raw_display_handle(&self) -> RawDisplayHandle {
    let handle = WindowsDisplayHandle::new();
    RawDisplayHandle::from(handle)
  }
}

#[cfg(all(feature = "rwh_06", not(feature = "rwh_05")))]
impl HasDisplayHandle for Window {
  fn display_handle(&self) -> Result<DisplayHandle<'_>, HandleError> {
    Ok(unsafe { DisplayHandle::borrow_raw(self.raw_display_handle()) })
  }
}

#[cfg(all(feature = "rwh_05", not(feature = "rwh_06")))]
unsafe impl HasRawDisplayHandle for Window {
  fn raw_display_handle(&self) -> RawDisplayHandle {
    RawDisplayHandle::Windows(WindowsDisplayHandle::empty())
  }
}<|MERGE_RESOLUTION|>--- conflicted
+++ resolved
@@ -95,24 +95,6 @@
   pub const MSG_EMPTY: u32 = WM_USER + 10;
   pub const MSG_STAGE_EXIT_LOOP: u32 = WM_USER + 11;
   pub const WINDOW_SUBCLASS_ID: usize = 0;
-<<<<<<< HEAD
-  pub const WINDOW_THREAD_ID: &'static str = "window";
-
-  pub fn new(settings: WindowSettings) -> Result<Self, WindowError> {
-    let (sender, receiver) = crossbeam::channel::unbounded();
-
-    let window_thread = Some(Self::window_loop(settings.clone(), sender)?);
-
-    // block until first message sent (which will be the window opening)
-    if let Message::Window(WindowMessage::Ready { hwnd, hinstance }) = receiver.recv()? {
-      let input = Input::new();
-
-      let state = Handle::new(WindowState {
-        title: settings.title,
-        subtitle: String::new(),
-        // size: settings.size,
-        // inner_size,
-=======
 
   pub fn build<WP: WindowProcedure + 'static>(
     settings: WindowSettings,
@@ -129,7 +111,6 @@
       state: Handle::new(InternalState {
         title: settings.title.into(),
         subtitle: HSTRING::new(),
->>>>>>> 0d1fb00b
         color_mode: settings.color_mode,
         visibility: settings.visibility,
         flow: settings.flow,
@@ -392,19 +373,6 @@
 }
 
 #[cfg(all(feature = "rwh_06", not(feature = "rwh_05")))]
-impl Window {
-  fn raw_window_handle(&self) -> RawWindowHandle {
-    let mut handle = Win32WindowHandle::new(
-      std::num::NonZeroIsize::new(self.hwnd).expect("window handle should not be zero"),
-    );
-    let hinstance = std::num::NonZeroIsize::new(self.hinstance)
-      .expect("instance handle should not be zero");
-    handle.hinstance = Some(hinstance);
-    RawWindowHandle::from(handle)
-  }
-}
-
-#[cfg(all(feature = "rwh_06", not(feature = "rwh_05")))]
 impl HasWindowHandle for Window {
   fn window_handle(&self) -> Result<WindowHandle<'_>, HandleError> {
     Ok(unsafe { WindowHandle::borrow_raw(self.raw_window_handle()) })
@@ -422,14 +390,6 @@
 }
 
 #[cfg(all(feature = "rwh_06", not(feature = "rwh_05")))]
-impl Window {
-  fn raw_display_handle(&self) -> RawDisplayHandle {
-    let handle = WindowsDisplayHandle::new();
-    RawDisplayHandle::from(handle)
-  }
-}
-
-#[cfg(all(feature = "rwh_06", not(feature = "rwh_05")))]
 impl HasDisplayHandle for Window {
   fn display_handle(&self) -> Result<DisplayHandle<'_>, HandleError> {
     Ok(unsafe { DisplayHandle::borrow_raw(self.raw_display_handle()) })
