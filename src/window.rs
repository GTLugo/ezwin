use std::{
  sync::{Arc, Condvar, Mutex},
  thread::JoinHandle,
};

use crossbeam::{channel::Sender, queue::SegQueue};
#[cfg(all(feature = "rwh_05", not(feature = "rwh_06")))]
use rwh_05::{
  HasRawDisplayHandle,
  HasRawWindowHandle,
  RawDisplayHandle,
  RawWindowHandle,
  Win32WindowHandle,
  WindowsDisplayHandle,
};
#[cfg(all(feature = "rwh_06", not(feature = "rwh_05")))]
use rwh_06::{
  DisplayHandle,
  HandleError,
  HasDisplayHandle,
  HasWindowHandle,
  RawDisplayHandle,
  RawWindowHandle,
  Win32WindowHandle,
  WindowHandle,
  WindowsDisplayHandle,
};
use tracing::*;
use windows::{
  core::{HSTRING, PCWSTR},
  Win32::{
    Foundation::*,
    Graphics::Dwm::{DwmSetWindowAttribute, DWMWA_USE_IMMERSIVE_DARK_MODE},
    System::LibraryLoader::GetModuleHandleW,
    UI::WindowsAndMessaging::{
      self,
      CreateWindowExW,
      DispatchMessageW,
      GetClientRect,
      GetMessageW,
      GetWindowRect,
      LoadCursorW,
      PostMessageW,
      RegisterClassExW,
      TranslateMessage,
      MSG,
      WINDOW_EX_STYLE,
      WNDCLASSEXW,
    },
  },
};

use self::{command::Command, message::WindowMessage, stage::Stage};
use crate::{
  debug::{error::WindowError, WindowResult},
  handle::Handle,
  prelude::{ButtonState, Key, KeyState, Mouse},
  window::{
    input::Input,
<<<<<<< HEAD
    procedure::SubclassWindowData,
=======
    message::Message,
    procedure::CreateInfo,
>>>>>>> b22b7144
    settings::{ColorMode, Flow, Size, Visibility, WindowSettings},
    state::InternalState,
  },
};

mod command;
pub mod input;
pub mod message;
pub mod procedure;
pub mod settings;
pub mod stage;
pub mod state;

/// Uses internal mutability, so passing around as an Arc is the intended use
/// case.
#[allow(unused)]
pub struct Window {
  hinstance: HINSTANCE,
  hwnd: HWND,
  state: Handle<InternalState>,
  command_queue: Arc<SegQueue<Command>>,
}

impl Window {
  pub const WINDOW_SUBCLASS_ID: usize = 0;

  /// Create a new window based on the settings provided.
  pub fn new(settings: WindowSettings) -> Result<Arc<Self>, WindowError> {
<<<<<<< HEAD
    let input = Input::new();
    let state = Handle::new(InternalState {
      subclass: None,
      title: settings.title.clone().into(),
      subtitle: HSTRING::new(),
      color_mode: settings.color_mode,
      visibility: settings.visibility,
      flow: settings.flow,
      close_on_x: settings.close_on_x,
      stage: Stage::Looping,
      input,
    });

    HWND::default();
    let hinstance: HINSTANCE = unsafe { GetModuleHandleW(None)? }.into();
    let hwnd = Self::create_hwnd(settings.title, settings.size)?.0;

    let window = Arc::new(Window {
      hinstance,
      hwnd,
      state,
    });
=======
    let (tx, rx) = crossbeam::channel::bounded(0);
    let new_message = Arc::new((Mutex::new(false), Condvar::new()));
    let next_frame = Arc::new((Mutex::new(false), Condvar::new()));
    let next_message = Arc::new(Mutex::new(Message::None));
    let command_queue = Arc::new(SegQueue::new());

    let thread = Some(Self::window_loop(
      settings.clone(),
      tx,
      command_queue.clone(),
      new_message.clone(),
      next_frame.clone(),
      next_message.clone(),
    )?);

    // block until first message sent (which will be the window opening)
    let window = rx.recv().expect("failed to receive opened message");
    {
      let mut state = window.state.get_mut();
      state.thread = thread;
      state.title = settings.title.into();
      state.color_mode = settings.color_mode;
      state.visibility = settings.visibility;
      state.flow = settings.flow;
      state.close_on_x = settings.close_on_x;
    }
>>>>>>> b22b7144

    // // delay potentially revealing window to minimize "white flash" time
    window.set_color_mode(settings.color_mode);
    window.set_visibility(settings.visibility);

    Ok(window)
  }

  fn window_loop(
    settings: WindowSettings,
    tx: Sender<Arc<Window>>,
    command_queue: Arc<SegQueue<Command>>,
    new_message: Arc<(Mutex<bool>, Condvar)>,
    next_frame: Arc<(Mutex<bool>, Condvar)>,
    next_message: Arc<Mutex<Message>>,
  ) -> WindowResult<JoinHandle<WindowResult<()>>> {
    let thread_handle = std::thread::Builder::new().name("win32".to_owned()).spawn(
      move || -> WindowResult<()> {
        fn message_pump() -> bool {
          let mut msg = MSG::default();
          if unsafe { GetMessageW(&mut msg, None, 0, 0).as_bool() } {
            unsafe {
              TranslateMessage(&msg);
              DispatchMessageW(&msg);
            }
            true
          } else {
            false
          }
        }

        let window = Self::create_hwnd(
          settings,
          command_queue,
          new_message,
          next_frame,
          next_message,
        )?;

        // Send opened message to main function
        tx.send(window).expect("failed to send opened message");

        while message_pump() {}

        Ok(())
      },
    )?;

    Ok(thread_handle)
  }

  fn handle_message(&self, message: Message) -> Message {
    let stage = self.state.get().stage;

    match stage {
      Stage::Looping | Stage::Closing => {
        if let Message::Window(window_message) = &message {
          match window_message {
            WindowMessage::CloseRequested => {
              if self.state.get().close_on_x {
                self.close();
              }
            }
            &WindowMessage::Key { key, state, .. } => {
              self.state.get_mut().input.update_key_state(key, state);
              self.state.get_mut().input.update_modifiers_state();
            }
            &WindowMessage::MouseButton { button, state, .. } => {
              self.state.get_mut().input.update_mouse_state(button, state)
            }
            WindowMessage::Draw => {
              self.state.get_mut().requested_redraw = false;
            }
            _ => (),
          }
        }
      }
      // Stage::Closing => {
      //   if let Message::Window(WindowMessage::Closed) = &message {
      //     self.state.get_mut().stage = Stage::Destroyed;
      //   }
      // }
      Stage::Destroyed => (),
    }

    message
  }

  fn create_hwnd(
    settings: WindowSettings,
    command_queue: Arc<SegQueue<Command>>,
    new_message: Arc<(Mutex<bool>, Condvar)>,
    next_frame: Arc<(Mutex<bool>, Condvar)>,
    next_message: Arc<Mutex<Message>>,
  ) -> WindowResult<Arc<Window>> {
    let hinstance: HINSTANCE = unsafe { GetModuleHandleW(None)? }.into();
    debug_assert_ne!(hinstance.0, 0);
    let size = settings.size;
    let title = HSTRING::from(settings.title.clone());
    let window_class = title.clone();

    let wc = WNDCLASSEXW {
      cbSize: std::mem::size_of::<WNDCLASSEXW>() as u32,
      style: WindowsAndMessaging::CS_VREDRAW
        | WindowsAndMessaging::CS_HREDRAW
        | WindowsAndMessaging::CS_DBLCLKS
        | WindowsAndMessaging::CS_OWNDC,
      cbWndExtra: std::mem::size_of::<WNDCLASSEXW>() as i32,
      lpfnWndProc: Some(procedure::wnd_proc),
      hInstance: hinstance,
      hCursor: unsafe { LoadCursorW(None, WindowsAndMessaging::IDC_ARROW)? },
      lpszClassName: PCWSTR(window_class.as_ptr()),
      ..Default::default()
    };

    {
      let atom = unsafe { RegisterClassExW(&wc) };
      debug_assert_ne!(atom, 0);
    }

    let mut create_info = CreateInfo {
      settings,
      command_queue: Some(command_queue),
      new_message: Some(new_message),
      next_frame: Some(next_frame),
      next_message: Some(next_message),
      window: None,
    };

    let hwnd = unsafe {
      CreateWindowExW(
        WINDOW_EX_STYLE::default(),
        &window_class,
        &title,
        WindowsAndMessaging::WS_OVERLAPPEDWINDOW
          | WindowsAndMessaging::WS_CLIPCHILDREN
          | WindowsAndMessaging::WS_CLIPSIBLINGS,
        WindowsAndMessaging::CW_USEDEFAULT,
        WindowsAndMessaging::CW_USEDEFAULT,
        size.width,
        size.height,
        None,
        None,
        hinstance,
        Some(std::ptr::addr_of_mut!(create_info) as _),
      )
    };

    if hwnd.0 == 0 {
      Err(WindowError::Win32Error(windows::core::Error::from_win32()))
    } else {
      Ok(create_info.window.take().unwrap())
    }
  }

  fn signal_next_frame(&self) {
    let next_frame = self.state.get().next_frame.clone();
    let (lock, cvar) = next_frame.as_ref();
    {
      let mut next = lock.lock().unwrap();
      *next = true;
    }
    cvar.notify_one();
  }

  pub fn next_message(&self) -> Option<Message> {
    let flow = self.state.get().flow;
    let current_stage = self.state.get().stage;

    self.signal_next_frame();

    let next_message = self.state.get().next_message.clone();

    let next = match current_stage {
      Stage::Looping | Stage::Closing => match flow {
        Flow::Wait => {
          let new_message = self.state.get().new_message.clone();
          let (lock, cvar) = new_message.as_ref();
          let mut new = cvar.wait_while(lock.lock().unwrap(), |new| !*new).unwrap();
          *new = false;

          let message = next_message.lock().unwrap().take();
          Some(self.handle_message(message))
        }
        Flow::Poll => {
          let message = next_message.lock().unwrap().take();
          Some(self.handle_message(message))
        }
      },
      // Stage::Closing => Some(Message::None),
      Stage::Destroyed => {
        let thread = self.state.get_mut().thread.take();
        if let Some(thread) = thread {
          let _ = thread.join();
        }
        None
      }
    };

    next
  }

<<<<<<< HEAD
  pub fn request_redraw(&self) {
    unsafe {
      RedrawWindow(self.hwnd, None, None, RDW_INTERNALPAINT);
    }
=======
  pub fn visibility(&self) -> Visibility {
    self.state.get().visibility
  }

  pub fn set_visibility(&self, visibility: Visibility) {
    self.state.get_mut().visibility = visibility;
    self.request(Command::SetVisibility(visibility));
>>>>>>> b22b7144
  }

  pub fn is_closing(&self) -> bool {
    matches!(self.state.get().stage, Stage::Closing | Stage::Destroyed)
  }

  pub fn close(&self) {
    self.state.get_mut().stage = Stage::Closing;

    unsafe { DestroyWindow(self.hwnd) }.expect("failed to destroy window");
  }

  pub fn set_color_mode(&self, color_mode: ColorMode) {
    self.state.get_mut().color_mode = color_mode;
    let dark_mode = BOOL::from(color_mode == ColorMode::Dark);
    if let Err(error) = unsafe {
      DwmSetWindowAttribute(
        self.hwnd,
        DWMWA_USE_IMMERSIVE_DARK_MODE,
        std::ptr::addr_of!(dark_mode) as *const std::ffi::c_void,
        std::mem::size_of::<BOOL>() as u32,
      )
    } {
      error!("{error}");
    };
  }

<<<<<<< HEAD
  pub fn set_visibility(&self, visibility: Visibility) {
    self.state.get_mut().visibility = visibility;
    unsafe {
      ShowWindow(self.hwnd, match visibility {
        Visibility::Shown => SW_SHOW,
        Visibility::Hidden => SW_HIDE,
      });
=======
  pub fn request_redraw(&self) {
    let requested_redraw = self.state.get().requested_redraw;
    if !requested_redraw {
      self.state.get_mut().requested_redraw = true;
      self.request(Command::Redraw);
>>>>>>> b22b7144
    }
  }

  /// Set the title of the window
  pub fn set_title(&self, title: impl AsRef<str>) {
    self.state.get_mut().title = title.as_ref().into();
    let title = HSTRING::from(format!("{}{}", title.as_ref(), self.state.get().subtitle));
    self.request(Command::SetWindowText(title));
  }

  /// Set text to appear after the title of the window
  pub fn set_subtitle(&self, subtitle: impl AsRef<str>) {
    self.state.get_mut().subtitle = subtitle.as_ref().into();
    let title = HSTRING::from(format!("{}{}", self.state.get().title, subtitle.as_ref()));
    self.request(Command::SetWindowText(title));
  }

  pub fn visibility(&self) -> Visibility {
    self.state.get().visibility
  }

  pub fn color_mode(&self) -> ColorMode {
    self.state.get().color_mode
  }

  pub fn flow(&self) -> Flow {
    self.state.get().flow
  }

  pub fn title(&self) -> String {
    self.state.get().title.to_string()
  }

  pub fn subtitle(&self) -> String {
    self.state.get().subtitle.to_string()
  }

  pub fn size(&self) -> Size {
    let mut window_rect = RECT::default();
    let _ = unsafe { GetWindowRect(self.hwnd, std::ptr::addr_of_mut!(window_rect)) };
    Size {
      width: window_rect.right - window_rect.left,
      height: window_rect.bottom - window_rect.top,
    }
  }

  pub fn inner_size(&self) -> Size {
    let mut client_rect = RECT::default();
    let _ = unsafe { GetClientRect(self.hwnd, std::ptr::addr_of_mut!(client_rect)) };
    Size {
      width: client_rect.right - client_rect.left,
      height: client_rect.bottom - client_rect.top,
    }
  }

  // KEYBOARD

  pub fn key(&self, keycode: Key) -> KeyState {
    self.state.get().input.key(keycode)
  }

  // MOUSE

  pub fn mouse(&self, button: Mouse) -> ButtonState {
    self.state.get().input.mouse(button)
  }

  // MODS

  pub fn shift(&self) -> ButtonState {
    self.state.get().input.shift()
  }

  pub fn ctrl(&self) -> ButtonState {
    self.state.get().input.ctrl()
  }

  pub fn alt(&self) -> ButtonState {
    self.state.get().input.alt()
  }

  pub fn win(&self) -> ButtonState {
    self.state.get().input.win()
  }

<<<<<<< HEAD
=======
  pub fn is_closing(&self) -> bool {
    matches!(self.state.get().stage, Stage::Closing | Stage::Destroyed)
  }

  pub fn close(&self) {
    self.request(Command::Close);
  }

  fn request(&self, command: Command) {
    if self.is_closing() {
      return;
    }
    let err_str = format!("failed to post command `{command:?}`");

    self.command_queue.push(command);

    unsafe { PostMessageW(self.hwnd, WindowsAndMessaging::WM_APP, WPARAM(0), LPARAM(0)) }
      .unwrap_or_else(|_| panic!("{}", err_str));
  }

>>>>>>> b22b7144
  #[cfg(all(feature = "rwh_06", not(feature = "rwh_05")))]
  pub fn raw_window_handle(&self) -> RawWindowHandle {
    let mut handle = Win32WindowHandle::new(
      std::num::NonZeroIsize::new(self.hwnd.0).expect("window handle should not be zero"),
    );
    let hinstance = std::num::NonZeroIsize::new(self.hinstance.0)
      .expect("instance handle should not be zero");
    handle.hinstance = Some(hinstance);
    RawWindowHandle::from(handle)
  }

  #[cfg(all(feature = "rwh_06", not(feature = "rwh_05")))]
  pub fn raw_display_handle(&self) -> RawDisplayHandle {
    let handle = WindowsDisplayHandle::new();
    RawDisplayHandle::from(handle)
  }
}

#[cfg(all(feature = "rwh_06", not(feature = "rwh_05")))]
impl HasWindowHandle for Window {
  fn window_handle(&self) -> Result<WindowHandle<'_>, HandleError> {
    Ok(unsafe { WindowHandle::borrow_raw(self.raw_window_handle()) })
  }
}

#[cfg(all(feature = "rwh_05", not(feature = "rwh_06")))]
unsafe impl HasRawWindowHandle for Window {
  fn raw_window_handle(&self) -> RawWindowHandle {
    let mut handle = Win32WindowHandle::empty();
    handle.hwnd = self.hwnd.0 as *mut std::ffi::c_void;
    handle.hinstance = self.hinstance.0 as *mut std::ffi::c_void;
    RawWindowHandle::Win32(handle)
  }
}

#[cfg(all(feature = "rwh_06", not(feature = "rwh_05")))]
impl HasDisplayHandle for Window {
  fn display_handle(&self) -> Result<DisplayHandle<'_>, HandleError> {
    Ok(unsafe { DisplayHandle::borrow_raw(self.raw_display_handle()) })
  }
}

#[cfg(all(feature = "rwh_05", not(feature = "rwh_06")))]
unsafe impl HasRawDisplayHandle for Window {
  fn raw_display_handle(&self) -> RawDisplayHandle {
    RawDisplayHandle::Windows(WindowsDisplayHandle::empty())
  }
}

impl Window {
  pub fn iter(&self) -> MessageIterator {
    MessageIterator { window: self }
  }

  pub fn iter_mut(&mut self) -> MessageIteratorMut {
    MessageIteratorMut { window: self }
  }
}

pub struct MessageIterator<'a> {
  window: &'a Window,
}

impl<'a> Iterator for MessageIterator<'a> {
  type Item = Message;

  fn next(&mut self) -> Option<Self::Item> {
    self.window.next_message()
  }
}

impl<'a> IntoIterator for &'a Window {
  type IntoIter = MessageIterator<'a>;
  type Item = Message;

  fn into_iter(self) -> Self::IntoIter {
    self.iter()
  }
}

pub struct MessageIteratorMut<'a> {
  window: &'a mut Window,
}

impl<'a> Iterator for MessageIteratorMut<'a> {
  type Item = Message;

  fn next(&mut self) -> Option<Self::Item> {
    self.window.next_message()
  }
}

impl<'a> IntoIterator for &'a mut Window {
  type IntoIter = MessageIteratorMut<'a>;
  type Item = Message;

  fn into_iter(self) -> Self::IntoIter {
    self.iter_mut()
  }
}<|MERGE_RESOLUTION|>--- conflicted
+++ resolved
@@ -57,12 +57,8 @@
   prelude::{ButtonState, Key, KeyState, Mouse},
   window::{
     input::Input,
-<<<<<<< HEAD
-    procedure::SubclassWindowData,
-=======
     message::Message,
     procedure::CreateInfo,
->>>>>>> b22b7144
     settings::{ColorMode, Flow, Size, Visibility, WindowSettings},
     state::InternalState,
   },
@@ -91,30 +87,6 @@
 
   /// Create a new window based on the settings provided.
   pub fn new(settings: WindowSettings) -> Result<Arc<Self>, WindowError> {
-<<<<<<< HEAD
-    let input = Input::new();
-    let state = Handle::new(InternalState {
-      subclass: None,
-      title: settings.title.clone().into(),
-      subtitle: HSTRING::new(),
-      color_mode: settings.color_mode,
-      visibility: settings.visibility,
-      flow: settings.flow,
-      close_on_x: settings.close_on_x,
-      stage: Stage::Looping,
-      input,
-    });
-
-    HWND::default();
-    let hinstance: HINSTANCE = unsafe { GetModuleHandleW(None)? }.into();
-    let hwnd = Self::create_hwnd(settings.title, settings.size)?.0;
-
-    let window = Arc::new(Window {
-      hinstance,
-      hwnd,
-      state,
-    });
-=======
     let (tx, rx) = crossbeam::channel::bounded(0);
     let new_message = Arc::new((Mutex::new(false), Condvar::new()));
     let next_frame = Arc::new((Mutex::new(false), Condvar::new()));
@@ -141,7 +113,6 @@
       state.flow = settings.flow;
       state.close_on_x = settings.close_on_x;
     }
->>>>>>> b22b7144
 
     // // delay potentially revealing window to minimize "white flash" time
     window.set_color_mode(settings.color_mode);
@@ -344,12 +315,6 @@
     next
   }
 
-<<<<<<< HEAD
-  pub fn request_redraw(&self) {
-    unsafe {
-      RedrawWindow(self.hwnd, None, None, RDW_INTERNALPAINT);
-    }
-=======
   pub fn visibility(&self) -> Visibility {
     self.state.get().visibility
   }
@@ -357,17 +322,10 @@
   pub fn set_visibility(&self, visibility: Visibility) {
     self.state.get_mut().visibility = visibility;
     self.request(Command::SetVisibility(visibility));
->>>>>>> b22b7144
-  }
-
-  pub fn is_closing(&self) -> bool {
-    matches!(self.state.get().stage, Stage::Closing | Stage::Destroyed)
-  }
-
-  pub fn close(&self) {
-    self.state.get_mut().stage = Stage::Closing;
-
-    unsafe { DestroyWindow(self.hwnd) }.expect("failed to destroy window");
+  }
+
+  pub fn color_mode(&self) -> ColorMode {
+    self.state.get().color_mode
   }
 
   pub fn set_color_mode(&self, color_mode: ColorMode) {
@@ -385,22 +343,24 @@
     };
   }
 
-<<<<<<< HEAD
-  pub fn set_visibility(&self, visibility: Visibility) {
-    self.state.get_mut().visibility = visibility;
-    unsafe {
-      ShowWindow(self.hwnd, match visibility {
-        Visibility::Shown => SW_SHOW,
-        Visibility::Hidden => SW_HIDE,
-      });
-=======
   pub fn request_redraw(&self) {
     let requested_redraw = self.state.get().requested_redraw;
     if !requested_redraw {
       self.state.get_mut().requested_redraw = true;
       self.request(Command::Redraw);
->>>>>>> b22b7144
-    }
+    }
+  }
+
+  pub fn flow(&self) -> Flow {
+    self.state.get().flow
+  }
+
+  pub fn title(&self) -> String {
+    self.state.get().title.to_string()
+  }
+
+  pub fn subtitle(&self) -> String {
+    self.state.get().subtitle.to_string()
   }
 
   /// Set the title of the window
@@ -415,26 +375,6 @@
     self.state.get_mut().subtitle = subtitle.as_ref().into();
     let title = HSTRING::from(format!("{}{}", self.state.get().title, subtitle.as_ref()));
     self.request(Command::SetWindowText(title));
-  }
-
-  pub fn visibility(&self) -> Visibility {
-    self.state.get().visibility
-  }
-
-  pub fn color_mode(&self) -> ColorMode {
-    self.state.get().color_mode
-  }
-
-  pub fn flow(&self) -> Flow {
-    self.state.get().flow
-  }
-
-  pub fn title(&self) -> String {
-    self.state.get().title.to_string()
-  }
-
-  pub fn subtitle(&self) -> String {
-    self.state.get().subtitle.to_string()
   }
 
   pub fn size(&self) -> Size {
@@ -485,8 +425,6 @@
     self.state.get().input.win()
   }
 
-<<<<<<< HEAD
-=======
   pub fn is_closing(&self) -> bool {
     matches!(self.state.get().stage, Stage::Closing | Stage::Destroyed)
   }
@@ -507,7 +445,6 @@
       .unwrap_or_else(|_| panic!("{}", err_str));
   }
 
->>>>>>> b22b7144
   #[cfg(all(feature = "rwh_06", not(feature = "rwh_05")))]
   pub fn raw_window_handle(&self) -> RawWindowHandle {
     let mut handle = Win32WindowHandle::new(
