--- conflicted
+++ resolved
@@ -1,13 +1,7 @@
 [package]
-<<<<<<< HEAD
-name        = "ezwin"
-description = "Easy, minimal Win32 window creation"
-version     = "2.15.1"
-=======
 name        = "witer"
 description = "An iterator-based Win32 windowing library"
 version     = "0.2.15"
->>>>>>> 79abc7d3
 edition     = "2021"
 authors     = ["Gabriel Lugo <dev.gabriel.lugo@gmail.com>"]
 license     = "MIT OR Apache-2.0"
