[package]
name        = "ezwin"
description = "Easy, minimal Win32 window creation"
<<<<<<< HEAD
version     = "3.3.2"
=======
version     = "2.9.0"
>>>>>>> b22b7144
edition     = "2021"
authors     = ["Gabriel Lugo <dev.gabriel.lugo@gmail.com>"]
license     = "MIT OR Apache-2.0"
readme      = "README.md"
keywords    = ["win32", "windows", "windowing"]
categories  = ["game-development", "rendering", "gui"]
repository  = "https://github.com/GTLugo/ezwin"

[profile.dev]
opt-level = 0

[profile.dev.package."*"]
opt-level = 3

[features]
default = ["rwh_06"]
rwh_05  = ["dep:rwh_05"]
rwh_06  = ["dep:rwh_06"]

[dependencies]
thiserror = "1.0"
tracing   = "0.1"
strum     = { version = "0.26", features = ["derive"] }

rwh_05    = { package = "raw-window-handle", version = "0.5.2", features = ["std"], optional = true }
rwh_06    = { package = "raw-window-handle", version = "0.6", features = ["std"], optional = true }
crossbeam = "0.8"

[dependencies.windows]
version  = "0.54"
features = ["Win32_Foundation", "Win32_Security", "Win32_System_Threading", "Win32_UI_WindowsAndMessaging", "Win32_Graphics_Dwm", "Win32_Graphics_Gdi", "Win32_System_LibraryLoader", "Win32_System_SystemServices", "Win32_UI_Input", "Win32_UI_Input_KeyboardAndMouse", "Win32_UI_Shell"]

[dev-dependencies]
foxy_time = { version = "1", path = "../foxy_time" }
wgpu      = "0.19"
pollster  = "0.3"<|MERGE_RESOLUTION|>--- conflicted
+++ resolved
@@ -1,11 +1,7 @@
 [package]
 name        = "ezwin"
 description = "Easy, minimal Win32 window creation"
-<<<<<<< HEAD
-version     = "3.3.2"
-=======
 version     = "2.9.0"
->>>>>>> b22b7144
 edition     = "2021"
 authors     = ["Gabriel Lugo <dev.gabriel.lugo@gmail.com>"]
 license     = "MIT OR Apache-2.0"
