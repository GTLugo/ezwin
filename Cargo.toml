[package]
name        = "ezwin"
description = "Easy, minimal Win32 window creation"
version     = "3.0.0"
edition     = "2021"
authors     = ["Gabriel Lugo <dev.gabriel.lugo@gmail.com>"]
license     = "MIT OR Apache-2.0"
readme      = "README.md"
keywords    = ["win32", "windows", "windowing"]
categories  = ["game-development", "rendering", "gui"]
repository  = "https://github.com/GTLugo/ezwin"

[features]
default = ["rwh_06"]
rwh_05  = ["dep:rwh_05"]
rwh_06  = ["dep:rwh_06"]

[dependencies]
thiserror = "1.0"
tracing   = "0.1"
strum     = { version = "0.26", features = ["derive"] }

rwh_05 = { package = "raw-window-handle", version = "0.5.2", features = ["std"], optional = true }
rwh_06 = { package = "raw-window-handle", version = "0.6", features = ["std"], optional = true }

[dependencies.windows]
version  = "0.54"
features = ["Win32_Foundation", "Win32_Security", "Win32_System_Threading", "Win32_UI_WindowsAndMessaging", "Win32_Graphics_Dwm", "Win32_Graphics_Gdi", "Win32_System_LibraryLoader", "Win32_System_SystemServices", "Win32_UI_Input", "Win32_UI_Input_KeyboardAndMouse", "Win32_UI_Shell"]

<<<<<<< HEAD
[workspace]
resolver = "2"
members  = ["examples/koyote"]
=======
[dev-dependencies]
foxy_time = { version = "1", path = "../foxy_time" }
wgpu      = "0.19"
pollster  = "0.3"
>>>>>>> 0d1fb00b
<|MERGE_RESOLUTION|>--- conflicted
+++ resolved
@@ -27,13 +27,7 @@
 version  = "0.54"
 features = ["Win32_Foundation", "Win32_Security", "Win32_System_Threading", "Win32_UI_WindowsAndMessaging", "Win32_Graphics_Dwm", "Win32_Graphics_Gdi", "Win32_System_LibraryLoader", "Win32_System_SystemServices", "Win32_UI_Input", "Win32_UI_Input_KeyboardAndMouse", "Win32_UI_Shell"]
 
-<<<<<<< HEAD
-[workspace]
-resolver = "2"
-members  = ["examples/koyote"]
-=======
 [dev-dependencies]
 foxy_time = { version = "1", path = "../foxy_time" }
 wgpu      = "0.19"
-pollster  = "0.3"
->>>>>>> 0d1fb00b
+pollster  = "0.3"